import os.path
import pathlib
import json
from datetime import date


def year_month(date_str):
    # extract string of year-month from date, eg: '2023-03'
    return str(date_str)[:7]


class UsageTracker:
    """
    UsageTracker class
    Enables tracking of daily/monthly usage per user.
    User files are stored as JSON in /usage_logs directory.
    JSON example:
    {
        "user_name": "@user_name",
        "current_cost": {
            "day": 0.45,
            "month": 3.23,
            "all_time": 3.23,
            "last_update": "2023-03-14"},
        "usage_history": {
            "chat_tokens": {
                "2023-03-13": 520,
                "2023-03-14": 1532
            },
            "transcription_seconds": {
                "2023-03-13": 125,
                "2023-03-14": 64
            },
            "number_images": {
                "2023-03-12": [0, 2, 3],
                "2023-03-13": [1, 2, 3],
                "2023-03-14": [0, 1, 2]
            }
        }
    }
    """

    def __init__(self, user_id, user_name, logs_dir="usage_logs"):
        """
        Initializes UsageTracker for a user with current date.
        Loads usage data from usage log file.
        :param user_id: Telegram ID of the user
        :param user_name: Telegram user name
        :param logs_dir: path to directory of usage logs, defaults to "usage_logs"
        """
        self.user_id = user_id
        self.logs_dir = logs_dir
        # path to usage file of given user
        self.user_file = f"{logs_dir}/{user_id}.json"

        if os.path.isfile(self.user_file):
            with open(self.user_file, "r") as file:
                self.usage = json.load(file)
<<<<<<< HEAD
                if 'vision_tokens' not in self.usage['usage_history']:
                    self.usage['usage_history']['vision_tokens'] = {}
=======
            if 'tts_characters' not in self.usage['usage_history']:
                self.usage['usage_history']['tts_characters'] = {}
>>>>>>> b8a82d86
        else:
            # ensure directory exists
            pathlib.Path(logs_dir).mkdir(exist_ok=True)
            # create new dictionary for this user
            self.usage = {
                "user_name": user_name,
                "current_cost": {"day": 0.0, "month": 0.0, "all_time": 0.0, "last_update": str(date.today())},
<<<<<<< HEAD
                "usage_history": {"chat_tokens": {}, "transcription_seconds": {}, "number_images": {}, "vision_tokens":{}}
=======
                "usage_history": {"chat_tokens": {}, "transcription_seconds": {}, "number_images": {}, "tts_characters": {}}
>>>>>>> b8a82d86
            }

    # token usage functions:

    def add_chat_tokens(self, tokens, tokens_price=0.002):
        """Adds used tokens from a request to a users usage history and updates current cost
        :param tokens: total tokens used in last request
        :param tokens_price: price per 1000 tokens, defaults to 0.002
        """
        today = date.today()
        token_cost = round(float(tokens) * tokens_price / 1000, 6)
        self.add_current_costs(token_cost)

        # update usage_history
        if str(today) in self.usage["usage_history"]["chat_tokens"]:
            # add token usage to existing date
            self.usage["usage_history"]["chat_tokens"][str(today)] += tokens
        else:
            # create new entry for current date
            self.usage["usage_history"]["chat_tokens"][str(today)] = tokens

        # write updated token usage to user file
        with open(self.user_file, "w") as outfile:
            json.dump(self.usage, outfile)

    def get_current_token_usage(self):
        """Get token amounts used for today and this month

        :return: total number of tokens used per day and per month
        """
        today = date.today()
        if str(today) in self.usage["usage_history"]["chat_tokens"]:
            usage_day = self.usage["usage_history"]["chat_tokens"][str(today)]
        else:
            usage_day = 0
        month = str(today)[:7]  # year-month as string
        usage_month = 0
        for today, tokens in self.usage["usage_history"]["chat_tokens"].items():
            if today.startswith(month):
                usage_month += tokens
        return usage_day, usage_month

    # image usage functions:

    def add_image_request(self, image_size, image_prices="0.016,0.018,0.02"):
        """Add image request to users usage history and update current costs.

        :param image_size: requested image size
        :param image_prices: prices for images of sizes ["256x256", "512x512", "1024x1024"],
                             defaults to [0.016, 0.018, 0.02]
        """
        sizes = ["256x256", "512x512", "1024x1024"]
        requested_size = sizes.index(image_size)
        image_cost = image_prices[requested_size]
        today = date.today()
        self.add_current_costs(image_cost)

        # update usage_history
        if str(today) in self.usage["usage_history"]["number_images"]:
            # add token usage to existing date
            self.usage["usage_history"]["number_images"][str(today)][requested_size] += 1
        else:
            # create new entry for current date
            self.usage["usage_history"]["number_images"][str(today)] = [0, 0, 0]
            self.usage["usage_history"]["number_images"][str(today)][requested_size] += 1

        # write updated image number to user file
        with open(self.user_file, "w") as outfile:
            json.dump(self.usage, outfile)

    def get_current_image_count(self):
        """Get number of images requested for today and this month.

        :return: total number of images requested per day and per month
        """
        today = date.today()
        if str(today) in self.usage["usage_history"]["number_images"]:
            usage_day = sum(self.usage["usage_history"]["number_images"][str(today)])
        else:
            usage_day = 0
        month = str(today)[:7]  # year-month as string
        usage_month = 0
        for today, images in self.usage["usage_history"]["number_images"].items():
            if today.startswith(month):
                usage_month += sum(images)
        return usage_day, usage_month

<<<<<<< HEAD

    # vision usage functions
    def add_vision_tokens(self, tokens, vision_token_price=0.01):
        """
         Adds requested vision tokens to a users usage history and updates current cost.
        :param tokens: total tokens used in last request
        :param vision_token_price: price per 1K tokens transcription, defaults to 0.01
        """
        today = date.today()
        token_price = round(tokens * vision_token_price / 1000, 2)
        self.add_current_costs(token_price)

        # update usage_history
        if str(today) in self.usage["usage_history"]["vision_tokens"]:
            # add requested seconds to existing date
            self.usage["usage_history"]["vision_tokens"][str(today)] += tokens
        else:
            # create new entry for current date
            self.usage["usage_history"]["vision_tokens"][str(today)] = tokens
=======
    # tts usage functions:

    def add_tts_request(self, text_length, tts_model, tts_prices):
        tts_models = ['tts-1', 'tts-1-hd']
        price = tts_prices[tts_models.index(tts_model)]
        today = date.today()
        tts_price = round(text_length * price / 1000, 2)
        self.add_current_costs(tts_price)

        if 'tts_characters' not in self.usage['usage_history']:
            self.usage['usage_history']['tts_characters'] = {}
        
        if tts_model not in self.usage['usage_history']['tts_characters']:
            self.usage['usage_history']['tts_characters'][tts_model] = {}

        # update usage_history
        if str(today) in self.usage["usage_history"]["tts_characters"][tts_model]:
            # add requested text length to existing date
            self.usage["usage_history"]["tts_characters"][tts_model][str(today)] += text_length
        else:
            # create new entry for current date
            self.usage["usage_history"]["tts_characters"][tts_model][str(today)] = text_length
>>>>>>> b8a82d86

        # write updated token usage to user file
        with open(self.user_file, "w") as outfile:
            json.dump(self.usage, outfile)

<<<<<<< HEAD
    def get_current_vision_tokens(self):
        """Get vision tokens for today and this month.

        :return: total amount of vision tokens per day and per month
        """
        today = date.today()
        if str(today) in self.usage["usage_history"]["vision_tokens"]:
            tokens_day = self.usage["usage_history"]["vision_tokens"][str(today)]
        else:
            tokens_day = 0
        month = str(today)[:7]  # year-month as string
        tokens_month = 0
        for today, tokens in self.usage["usage_history"]["vision_tokens"].items():
            if today.startswith(month):
                tokens_month += tokens
        return tokens_day, tokens_month
=======
    def get_current_tts_usage(self):
        """Get length of speech generated for today and this month.

        :return: total amount of characters converted to speech per day and per month
        """

        tts_models = ['tts-1', 'tts-1-hd']
        today = date.today()
        characters_day = 0
        for tts_model in tts_models:
            if tts_model in self.usage["usage_history"]["tts_characters"] and \
                str(today) in self.usage["usage_history"]["tts_characters"][tts_model]:
                characters_day += self.usage["usage_history"]["tts_characters"][tts_model][str(today)]

        month = str(today)[:7]  # year-month as string
        characters_month = 0
        for tts_model in tts_models:
            if tts_model in self.usage["usage_history"]["tts_characters"]: 
                for today, characters in self.usage["usage_history"]["tts_characters"][tts_model].items():
                    if today.startswith(month):
                        characters_month += characters
        return int(characters_day), int(characters_month)

>>>>>>> b8a82d86

    # transcription usage functions:

    def add_transcription_seconds(self, seconds, minute_price=0.006):
        """Adds requested transcription seconds to a users usage history and updates current cost.
        :param seconds: total seconds used in last request
        :param minute_price: price per minute transcription, defaults to 0.006
        """
        today = date.today()
        transcription_price = round(seconds * minute_price / 60, 2)
        self.add_current_costs(transcription_price)

        # update usage_history
        if str(today) in self.usage["usage_history"]["transcription_seconds"]:
            # add requested seconds to existing date
            self.usage["usage_history"]["transcription_seconds"][str(today)] += seconds
        else:
            # create new entry for current date
            self.usage["usage_history"]["transcription_seconds"][str(today)] = seconds

        # write updated token usage to user file
        with open(self.user_file, "w") as outfile:
            json.dump(self.usage, outfile)

    def add_current_costs(self, request_cost):
        """
        Add current cost to all_time, day and month cost and update last_update date.
        """
        today = date.today()
        last_update = date.fromisoformat(self.usage["current_cost"]["last_update"])

        # add to all_time cost, initialize with calculation of total_cost if key doesn't exist
        self.usage["current_cost"]["all_time"] = \
            self.usage["current_cost"].get("all_time", self.initialize_all_time_cost()) + request_cost
        # add current cost, update new day
        if today == last_update:
            self.usage["current_cost"]["day"] += request_cost
            self.usage["current_cost"]["month"] += request_cost
        else:
            if today.month == last_update.month:
                self.usage["current_cost"]["month"] += request_cost
            else:
                self.usage["current_cost"]["month"] = request_cost
            self.usage["current_cost"]["day"] = request_cost
            self.usage["current_cost"]["last_update"] = str(today)

    def get_current_transcription_duration(self):
        """Get minutes and seconds of audio transcribed for today and this month.

        :return: total amount of time transcribed per day and per month (4 values)
        """
        today = date.today()
        if str(today) in self.usage["usage_history"]["transcription_seconds"]:
            seconds_day = self.usage["usage_history"]["transcription_seconds"][str(today)]
        else:
            seconds_day = 0
        month = str(today)[:7]  # year-month as string
        seconds_month = 0
        for today, seconds in self.usage["usage_history"]["transcription_seconds"].items():
            if today.startswith(month):
                seconds_month += seconds
        minutes_day, seconds_day = divmod(seconds_day, 60)
        minutes_month, seconds_month = divmod(seconds_month, 60)
        return int(minutes_day), round(seconds_day, 2), int(minutes_month), round(seconds_month, 2)

    # general functions
    def get_current_cost(self):
        """Get total USD amount of all requests of the current day and month

        :return: cost of current day and month
        """
        today = date.today()
        last_update = date.fromisoformat(self.usage["current_cost"]["last_update"])
        if today == last_update:
            cost_day = self.usage["current_cost"]["day"]
            cost_month = self.usage["current_cost"]["month"]
        else:
            cost_day = 0.0
            if today.month == last_update.month:
                cost_month = self.usage["current_cost"]["month"]
            else:
                cost_month = 0.0
        # add to all_time cost, initialize with calculation of total_cost if key doesn't exist
        cost_all_time = self.usage["current_cost"].get("all_time", self.initialize_all_time_cost())
        return {"cost_today": cost_day, "cost_month": cost_month, "cost_all_time": cost_all_time}

<<<<<<< HEAD
    def initialize_all_time_cost(self, tokens_price=0.002, image_prices="0.016,0.018,0.02", minute_price=0.006, vision_token_price=0.01):
=======
    def initialize_all_time_cost(self, tokens_price=0.002, image_prices="0.016,0.018,0.02", minute_price=0.006, tts_prices='0.015,0.030'):
>>>>>>> b8a82d86
        """Get total USD amount of all requests in history
        
        :param tokens_price: price per 1000 tokens, defaults to 0.002
        :param image_prices: prices for images of sizes ["256x256", "512x512", "1024x1024"],
            defaults to [0.016, 0.018, 0.02]
        :param minute_price: price per minute transcription, defaults to 0.006
<<<<<<< HEAD
        :param vision_token_price: price per 1k vision token interpretation, defaults to 0.01
=======
        :param character_price: price per character tts per model ['tts-1', 'tts-1-hd'], defaults to [0.015, 0.030]
>>>>>>> b8a82d86
        :return: total cost of all requests
        """
        total_tokens = sum(self.usage['usage_history']['chat_tokens'].values())
        token_cost = round(total_tokens * tokens_price / 1000, 6)

        total_images = [sum(values) for values in zip(*self.usage['usage_history']['number_images'].values())]
        image_prices_list = [float(x) for x in image_prices.split(',')]
        image_cost = sum([count * price for count, price in zip(total_images, image_prices_list)])

        total_transcription_seconds = sum(self.usage['usage_history']['transcription_seconds'].values())
        transcription_cost = round(total_transcription_seconds * minute_price / 60, 2)

<<<<<<< HEAD
        total_vision_tokens = sum(self.usage['usage_history']['vision_tokens'].values())
        vision_cost = round(total_vision_tokens * vision_token_price / 1000, 2)

        all_time_cost = token_cost + transcription_cost + image_cost + vision_cost
=======
        total_characters = [sum(tts_model.values()) for tts_model in self.usage['usage_history']['tts_characters'].values()]
        tts_prices_list = [float(x) for x in tts_prices.split(',')]
        tts_cost = round(sum([count * price / 1000 for count, price in zip(total_characters, tts_prices_list)]), 2)

        all_time_cost = token_cost + transcription_cost + image_cost + tts_cost
>>>>>>> b8a82d86
        return all_time_cost<|MERGE_RESOLUTION|>--- conflicted
+++ resolved
@@ -56,13 +56,10 @@
         if os.path.isfile(self.user_file):
             with open(self.user_file, "r") as file:
                 self.usage = json.load(file)
-<<<<<<< HEAD
-                if 'vision_tokens' not in self.usage['usage_history']:
-                    self.usage['usage_history']['vision_tokens'] = {}
-=======
+            if 'vision_tokens' not in self.usage['usage_history']:
+                self.usage['usage_history']['vision_tokens'] = {}
             if 'tts_characters' not in self.usage['usage_history']:
                 self.usage['usage_history']['tts_characters'] = {}
->>>>>>> b8a82d86
         else:
             # ensure directory exists
             pathlib.Path(logs_dir).mkdir(exist_ok=True)
@@ -70,11 +67,7 @@
             self.usage = {
                 "user_name": user_name,
                 "current_cost": {"day": 0.0, "month": 0.0, "all_time": 0.0, "last_update": str(date.today())},
-<<<<<<< HEAD
-                "usage_history": {"chat_tokens": {}, "transcription_seconds": {}, "number_images": {}, "vision_tokens":{}}
-=======
-                "usage_history": {"chat_tokens": {}, "transcription_seconds": {}, "number_images": {}, "tts_characters": {}}
->>>>>>> b8a82d86
+                "usage_history": {"chat_tokens": {}, "transcription_seconds": {}, "number_images": {}, "tts_characters": {}, "vision_tokens":{}}
             }
 
     # token usage functions:
@@ -162,7 +155,6 @@
                 usage_month += sum(images)
         return usage_day, usage_month
 
-<<<<<<< HEAD
 
     # vision usage functions
     def add_vision_tokens(self, tokens, vision_token_price=0.01):
@@ -182,7 +174,28 @@
         else:
             # create new entry for current date
             self.usage["usage_history"]["vision_tokens"][str(today)] = tokens
-=======
+
+        # write updated token usage to user file
+        with open(self.user_file, "w") as outfile:
+            json.dump(self.usage, outfile)
+
+    def get_current_vision_tokens(self):
+        """Get vision tokens for today and this month.
+
+        :return: total amount of vision tokens per day and per month
+        """
+        today = date.today()
+        if str(today) in self.usage["usage_history"]["vision_tokens"]:
+            tokens_day = self.usage["usage_history"]["vision_tokens"][str(today)]
+        else:
+            tokens_day = 0
+        month = str(today)[:7]  # year-month as string
+        tokens_month = 0
+        for today, tokens in self.usage["usage_history"]["vision_tokens"].items():
+            if today.startswith(month):
+                tokens_month += tokens
+        return tokens_day, tokens_month
+
     # tts usage functions:
 
     def add_tts_request(self, text_length, tts_model, tts_prices):
@@ -205,30 +218,11 @@
         else:
             # create new entry for current date
             self.usage["usage_history"]["tts_characters"][tts_model][str(today)] = text_length
->>>>>>> b8a82d86
 
         # write updated token usage to user file
         with open(self.user_file, "w") as outfile:
             json.dump(self.usage, outfile)
 
-<<<<<<< HEAD
-    def get_current_vision_tokens(self):
-        """Get vision tokens for today and this month.
-
-        :return: total amount of vision tokens per day and per month
-        """
-        today = date.today()
-        if str(today) in self.usage["usage_history"]["vision_tokens"]:
-            tokens_day = self.usage["usage_history"]["vision_tokens"][str(today)]
-        else:
-            tokens_day = 0
-        month = str(today)[:7]  # year-month as string
-        tokens_month = 0
-        for today, tokens in self.usage["usage_history"]["vision_tokens"].items():
-            if today.startswith(month):
-                tokens_month += tokens
-        return tokens_day, tokens_month
-=======
     def get_current_tts_usage(self):
         """Get length of speech generated for today and this month.
 
@@ -252,7 +246,6 @@
                         characters_month += characters
         return int(characters_day), int(characters_month)
 
->>>>>>> b8a82d86
 
     # transcription usage functions:
 
@@ -339,22 +332,15 @@
         cost_all_time = self.usage["current_cost"].get("all_time", self.initialize_all_time_cost())
         return {"cost_today": cost_day, "cost_month": cost_month, "cost_all_time": cost_all_time}
 
-<<<<<<< HEAD
-    def initialize_all_time_cost(self, tokens_price=0.002, image_prices="0.016,0.018,0.02", minute_price=0.006, vision_token_price=0.01):
-=======
-    def initialize_all_time_cost(self, tokens_price=0.002, image_prices="0.016,0.018,0.02", minute_price=0.006, tts_prices='0.015,0.030'):
->>>>>>> b8a82d86
+    def initialize_all_time_cost(self, tokens_price=0.002, image_prices="0.016,0.018,0.02", minute_price=0.006, vision_token_price=0.01, tts_prices='0.015,0.030'):
         """Get total USD amount of all requests in history
         
         :param tokens_price: price per 1000 tokens, defaults to 0.002
         :param image_prices: prices for images of sizes ["256x256", "512x512", "1024x1024"],
             defaults to [0.016, 0.018, 0.02]
         :param minute_price: price per minute transcription, defaults to 0.006
-<<<<<<< HEAD
-        :param vision_token_price: price per 1k vision token interpretation, defaults to 0.01
-=======
-        :param character_price: price per character tts per model ['tts-1', 'tts-1-hd'], defaults to [0.015, 0.030]
->>>>>>> b8a82d86
+        :param vision_token_price: price per 1K vision token interpretation, defaults to 0.01
+        :param tts_prices: price per 1K characters tts per model ['tts-1', 'tts-1-hd'], defaults to [0.015, 0.030]
         :return: total cost of all requests
         """
         total_tokens = sum(self.usage['usage_history']['chat_tokens'].values())
@@ -367,16 +353,12 @@
         total_transcription_seconds = sum(self.usage['usage_history']['transcription_seconds'].values())
         transcription_cost = round(total_transcription_seconds * minute_price / 60, 2)
 
-<<<<<<< HEAD
         total_vision_tokens = sum(self.usage['usage_history']['vision_tokens'].values())
         vision_cost = round(total_vision_tokens * vision_token_price / 1000, 2)
 
-        all_time_cost = token_cost + transcription_cost + image_cost + vision_cost
-=======
         total_characters = [sum(tts_model.values()) for tts_model in self.usage['usage_history']['tts_characters'].values()]
         tts_prices_list = [float(x) for x in tts_prices.split(',')]
         tts_cost = round(sum([count * price / 1000 for count, price in zip(total_characters, tts_prices_list)]), 2)
 
-        all_time_cost = token_cost + transcription_cost + image_cost + tts_cost
->>>>>>> b8a82d86
+        all_time_cost = token_cost + transcription_cost + image_cost + vision_cost + tts_cost
         return all_time_cost